--- conflicted
+++ resolved
@@ -61,11 +61,7 @@
             // implemented by plugin at http://scenejs.org/api/latest/plugins/node/cameras/orbit.js
             {
                 type: "cameras/orbit",
-<<<<<<< HEAD
-                yaw: 220,
-=======
                 yaw: 270,
->>>>>>> 0f6ed4c2
                 pitch: -40,
                 maxPitch: -10,
                 minPitch: -80,
@@ -83,13 +79,9 @@
                         type: "regionMap",
                         id: "myRegionMap",
                         src: 'textures/terrainHeightMap.png',
-<<<<<<< HEAD
-                        highlightFactor: [1.4, 1.4, 0.0],
-=======
                         highlightFactor: {
                             r: 1.5, g: 1.5, b: 0.0
                         },
->>>>>>> 0f6ed4c2
 
                         nodes: [
 
@@ -159,15 +151,6 @@
 
                 info.innerHTML = "Pick hit: " + JSON.stringify(hit);
 
-<<<<<<< HEAD
-                var canvasPos = hit.canvasPos;
-                var color = hit.color;
-
-                scene.getNode("myRegionMap",
-                        function (regionMap) {
-                            regionMap.setHighlightColor(hit.color);
-                        })
-=======
                 var color = hit.color; // Eg. { r: 0.3, g: 0.5, b: 1.0 }
                 var canvasPos = hit.canvasPos;
 
@@ -175,7 +158,6 @@
                         function (regionMap) {
                             regionMap.setHighlightColor(color);
                         });
->>>>>>> 0f6ed4c2
             });
 
     // Called when nothing picked
@@ -189,21 +171,10 @@
 
     var canvas = scene.getCanvas();
 
-<<<<<<< HEAD
-    canvas.addEventListener('mousemove', function (event) {
-        pick(event.clientX, event.clientY);
-    });
-
-
-    function pick(x, y) {
-        scene.pick(x, y, {regionPick: true});
-    }
-=======
     canvas.addEventListener('mousemove',
             function (event) {
                 scene.pick(event.clientX, event.clientY, { regionPick: true });
             }, true);
->>>>>>> 0f6ed4c2
 
 </script>
 </body>
