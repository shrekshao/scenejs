--- conflicted
+++ resolved
@@ -1,4 +1,3 @@
-<<<<<<< HEAD
 <project name="" basedir="." default="package">
 
     <property name="BUILD_MAJOR" value="0"/>
@@ -89,7 +88,6 @@
         <fileset dir="${SRC_DIR}" includes="scenejs/renderer/renderer.js"/>
 
         <fileset dir="${SRC_DIR}" includes="scenejs/flags/flagsModule.js"/>
-        <fileset dir="${SRC_DIR}" includes="scenejs/flags/flags.js"/>
 
         <fileset dir="${SRC_DIR}" includes="scenejs/load-status/loadStatusModule.js"/>
 
@@ -416,423 +414,3 @@
    </target>
 
 </project>
-=======
-<project name="" basedir="." default="package">
-
-    <property name="BUILD_MAJOR" value="0"/>
-    <property name="BUILD_MINOR" value="8"/>
-    <property name="BUILD_ID" value="0"/>
-    <property name="PATCH_ID" value="0"/>
-
-    <property name="LIB_DIR" location="${basedir}/lib"/>
-    <property name="SRC_DIR" location="${basedir}/src"/>
-    <property name="SceneJS._JS_NAME" value="scenejs.js"/>
-    <property name="SceneJS._MIN_JS_NAME" value="scenejs.min.js"/>
-
-
-    <echo>************** Building SceneJS Version ${BUILD_MAJOR}.${BUILD_MINOR}.${BUILD_ID}.${PATCH_ID}</echo>
-
-    <property name="DIST_CONTAINER_DIR" location="${basedir}/dist"/>
-
-    <property name="SceneJS._NAME" value="scenejs-${BUILD_MAJOR}.${BUILD_MINOR}.${BUILD_ID}.${PATCH_ID}"/>
-
-    <property name="SceneJS._LATEST_MIN_JS_NAME" value="scenejs-latest.min.js"/>
-    <property name="EXTRACTED_DIST_DIR" location="${DIST_CONTAINER_DIR}/extracted/${SceneJS._NAME}"/>
-
-
-    <path id="yuicompressor.classpath">
-        <fileset dir="${LIB_DIR}">
-            <include name="**/yuicompressor-2.4.2.jar"/>
-            <include name="**/YUIAnt.jar"/>
-
-        </fileset>
-    </path>
-
-    <path id="jsdoc.classpath">
-        <fileset dir="${LIB_DIR}">
-            <include name="**/jsdoctoolkit-ant-task-1.0.2.jar"/>
-            <include name="**/js.jar"/>
-
-        </fileset>
-    </path>
-
-    <path id="sourcefiles">
-        <fileset dir="${basedir}" includes="resources/license_intro.txt"/>
-
-        <fileset dir="${SRC_DIR}" includes="scenejs/core/core.js"/>
-        <fileset dir="${SRC_DIR}" includes="scenejs/core/service.js"/>
-        <fileset dir="${SRC_DIR}" includes="scenejs/core/withNode.js"/>
-
-        <fileset dir="${SRC_DIR}" includes="scenejs/services/commandService.js"/>
-
-        <fileset dir="${SRC_DIR}" includes="scenejs/debug/debugModule.js"/>
-
-        <fileset dir="${SRC_DIR}" includes="scenejs/exceptions/exceptions.js"/>
-
-        <fileset dir="${SRC_DIR}" includes="scenejs/core/math.js"/>
-        <fileset dir="${SRC_DIR}" includes="scenejs/core/webgl.js"/>
-        <fileset dir="${SRC_DIR}" includes="scenejs/core/webgl-trace.js"/>
-
-        <fileset dir="${SRC_DIR}" includes="scenejs/node/node.js"/>
-
-        <fileset dir="${SRC_DIR}" includes="scenejs/events/eventsModule.js"/>
-
-        <fileset dir="${SRC_DIR}" includes="scenejs/compile/compileModule.js"/>
-        <fileset dir="${SRC_DIR}" includes="scenejs/logging/loggingModule.js"/>
-
-        <fileset dir="${SRC_DIR}" includes="scenejs/errors/errorsModule.js"/>
-
-        <fileset dir="${SRC_DIR}" includes="scenejs/time/timeModule.js"/>
-
-        <fileset dir="${SRC_DIR}" includes="scenejs/node/layerModule.js"/>
-
-        <fileset dir="${SRC_DIR}" includes="scenejs/memory/memoryModule.js"/>
-
-        <fileset dir="${SRC_DIR}" includes="scenejs/instancing/instancingModule.js"/>
-        <fileset dir="${SRC_DIR}" includes="scenejs/instancing/library.js"/>
-        <fileset dir="${SRC_DIR}" includes="scenejs/instancing/instance.js"/>
-
-        <fileset dir="${SRC_DIR}" includes="scenejs/selector/selector.js"/>
-
-        <fileset dir="${SRC_DIR}" includes="scenejs/processes/processModule.js"/>
-
-        <fileset dir="${SRC_DIR}" includes="scenejs/scene/sceneModule.js"/>
-        <fileset dir="${SRC_DIR}" includes="scenejs/scene/scene.js"/>
-
-        <!--<fileset dir="${SRC_DIR}" includes="scenejs/shading/bvhModule.js"/>-->
-        <fileset dir="${SRC_DIR}" includes="scenejs/shading/node-renderer.js"/>
-        <fileset dir="${SRC_DIR}" includes="scenejs/shading/renderModule.js"/>
-
-        <fileset dir="${SRC_DIR}" includes="scenejs/renderer/rendererConfigModule.js"/>
-        <fileset dir="${SRC_DIR}" includes="scenejs/renderer/renderer.js"/>
-
-        <fileset dir="${SRC_DIR}" includes="scenejs/flags/flagsModule.js"/>
-
-        <fileset dir="${SRC_DIR}" includes="scenejs/load-status/loadStatusModule.js"/>
-
-        <fileset dir="${SRC_DIR}" includes="scenejs/geometry/geometryModule.js"/>
-        <fileset dir="${SRC_DIR}" includes="scenejs/geometry/geometry.js"/>
-        <fileset dir="${SRC_DIR}" includes="scenejs/geometry/objects/teapot.js"/>
-        <fileset dir="${SRC_DIR}" includes="scenejs/geometry/objects/box.js"/>
-        <fileset dir="${SRC_DIR}" includes="scenejs/geometry/objects/sphere.js"/>
-        <fileset dir="${SRC_DIR}" includes="scenejs/geometry/objects/quad.js"/>
-        <fileset dir="${SRC_DIR}" includes="scenejs/geometry/objects/disk.js"/>
-
-        <fileset dir="${SRC_DIR}" includes="scenejs/text/vectorTextModule.js"/>
-        <fileset dir="${SRC_DIR}" includes="scenejs/text/bitmapTextModule.js"/>
-        <fileset dir="${SRC_DIR}" includes="scenejs/text/text.js"/>
-
-
-        <fileset dir="${SRC_DIR}" includes="scenejs/transformation/modelView/viewTransformModule.js"/>
-        <fileset dir="${SRC_DIR}" includes="scenejs/transformation/modelView/modelTransformModule.js"/>
-        <fileset dir="${SRC_DIR}" includes="scenejs/transformation/modelView/modelViewTransformModule.js"/>
-        <fileset dir="${SRC_DIR}" includes="scenejs/transformation/modelView/rotate.js"/>
-        <fileset dir="${SRC_DIR}" includes="scenejs/transformation/modelView/translate.js"/>
-        <fileset dir="${SRC_DIR}" includes="scenejs/transformation/modelView/scale.js"/>
-        <fileset dir="${SRC_DIR}" includes="scenejs/transformation/modelView/matrix.js"/>
-        <fileset dir="${SRC_DIR}" includes="scenejs/transformation/modelView/quaternion.js"/>
-        <fileset dir="${SRC_DIR}" includes="scenejs/transformation/modelView/lookAt.js"/>
-        <fileset dir="${SRC_DIR}" includes="scenejs/transformation/modelView/stationary.js"/>
-        <fileset dir="${SRC_DIR}" includes="scenejs/transformation/modelView/billboard.js"/>
-        <fileset dir="${SRC_DIR}" includes="scenejs/transformation/modelView/inverse.js"/>
-        <fileset dir="${SRC_DIR}" includes="scenejs/transformation/camera/projectionModule.js"/>
-        <fileset dir="${SRC_DIR}" includes="scenejs/transformation/camera/camera.js"/>
-        <fileset dir="${SRC_DIR}" includes="scenejs/transformation/querySupport.js"/>
-
-        <fileset dir="${SRC_DIR}" includes="scenejs/lighting/lightingModule.js"/>
-        <fileset dir="${SRC_DIR}" includes="scenejs/lighting/light.js"/>
-
-        <fileset dir="${SRC_DIR}" includes="scenejs/material/materialModule.js"/>
-        <fileset dir="${SRC_DIR}" includes="scenejs/material/material.js"/>
-
-        <fileset dir="${SRC_DIR}" includes="scenejs/colortrans/colortrans.js"/>
-        <fileset dir="${SRC_DIR}" includes="scenejs/colortrans/colortransModule.js"/>
-
-        <fileset dir="${SRC_DIR}" includes="scenejs/interpolation/interpolator.js"/>
-
-        <fileset dir="${SRC_DIR}" includes="scenejs/boundary/viewFrustumModule.js"/>
-        <fileset dir="${SRC_DIR}" includes="scenejs/boundary/viewLocalityModule.js"/>
-        <fileset dir="${SRC_DIR}" includes="scenejs/boundary/boundingBox.js"/>
-        <fileset dir="${SRC_DIR}" includes="scenejs/boundary/boundaryModule.js"/>
-        <fileset dir="${SRC_DIR}" includes="scenejs/boundary/locality.js"/>
-
-        <fileset dir="${SRC_DIR}" includes="scenejs/texture/textureModule.js"/>
-        <fileset dir="${SRC_DIR}" includes="scenejs/texture/textureLayer.js"/>
-        <fileset dir="${SRC_DIR}" includes="scenejs/texture/texture.js"/>
-
-        <fileset dir="${SRC_DIR}" includes="scenejs/fog/fogModule.js"/>
-        <fileset dir="${SRC_DIR}" includes="scenejs/fog/fog.js"/>
-
-        <fileset dir="${SRC_DIR}" includes="scenejs/clip/clipModule.js"/>
-        <fileset dir="${SRC_DIR}" includes="scenejs/clip/clip.js"/>
-
-        <fileset dir="${SRC_DIR}" includes="scenejs/deform/deformModule.js"/>
-        <fileset dir="${SRC_DIR}" includes="scenejs/deform/deform.js"/>
-
-        <fileset dir="${SRC_DIR}" includes="scenejs/morphGeometry/morphGeometryModule.js"/>
-        <fileset dir="${SRC_DIR}" includes="scenejs/morphGeometry/morphGeometry.js"/>
-
-        <fileset dir="${SRC_DIR}" includes="scenejs/pick/pickingModule.js"/>
-        <fileset dir="${SRC_DIR}" includes="scenejs/layer/layer.js"/>
-        <fileset dir="${SRC_DIR}" includes="scenejs/layer/layerModule.js"/>
-
-        <fileset dir="${SRC_DIR}" includes="scenejs/imagebuf/imageBuf.js"/>
-        <fileset dir="${SRC_DIR}" includes="scenejs/imagebuf/imageBufModule.js"/>
-
-        <fileset dir="${SRC_DIR}" includes="scenejs/node-events/nodeEventsModule.js"/>
-    </path>
-
-    <target name="all" depends="archive"/>
-
-    <target name="docs">
-        <taskdef name="jsdoctoolkit" classname="uk.co.darrenhurley.ant.tasks.JsDocToolkit">
-            <classpath>
-                <path refid="jsdoc.classpath"/>
-            </classpath>
-        </taskdef>
-
-        <jsdoctoolkit
-                jsdochome="${basedir}/lib/jsdoc-toolkit/"
-                template="jsdoc"
-                outputdir="${basedir}/docs/">
-            <fileset dir="${SRC_DIR}" includes="scenejs/core/core.js"/>
-            <fileset dir="${SRC_DIR}" includes="scenejs/core/service.js"/>
-
-            <fileset dir="${SRC_DIR}" includes="scenejs/services/commandService.js"/>
-
-            <fileset dir="${SRC_DIR}" includes="scenejs/debug/debugModule.js"/>
-
-            <fileset dir="${SRC_DIR}" includes="scenejs/exceptions/exceptions.js"/>
-
-            <fileset dir="${SRC_DIR}" includes="scenejs/core/math.js"/>
-            <fileset dir="${SRC_DIR}" includes="scenejs/core/webgl.js"/>
-            <fileset dir="${SRC_DIR}" includes="scenejs/core/webgl-trace.js"/>
-
-            <fileset dir="${SRC_DIR}" includes="scenejs/node/node.js"/>
-
-            <fileset dir="${SRC_DIR}" includes="scenejs/events/eventsModule.js"/>
-
-            <fileset dir="${SRC_DIR}" includes="scenejs/compile/compileModule.js"/>
-            <fileset dir="${SRC_DIR}" includes="scenejs/logging/loggingModule.js"/>
-
-            <fileset dir="${SRC_DIR}" includes="scenejs/errors/errorsModule.js"/>
-
-            <fileset dir="${SRC_DIR}" includes="scenejs/time/timeModule.js"/>
-
-            <fileset dir="${SRC_DIR}" includes="scenejs/memory/memoryModule.js"/>
-
-            <fileset dir="${SRC_DIR}" includes="scenejs/instancing/instancingModule.js"/>
-            <fileset dir="${SRC_DIR}" includes="scenejs/instancing/library.js"/>
-            <fileset dir="${SRC_DIR}" includes="scenejs/instancing/instance.js"/>
-
-            <fileset dir="${SRC_DIR}" includes="scenejs/selector/selector.js"/>
-
-            <fileset dir="${SRC_DIR}" includes="scenejs/processes/processModule.js"/>
-
-            <fileset dir="${SRC_DIR}" includes="scenejs/scene/sceneModule.js"/>
-            <fileset dir="${SRC_DIR}" includes="scenejs/scene/scene.js"/>
-
-            <fileset dir="${SRC_DIR}" includes="scenejs/shading/renderModule.js"/>
-
-            <fileset dir="${SRC_DIR}" includes="scenejs/renderer/rendererConfigModule.js"/>
-            <fileset dir="${SRC_DIR}" includes="scenejs/renderer/renderer.js"/>
-
-            <fileset dir="${SRC_DIR}" includes="scenejs/geometry/geometryModule.js"/>
-            <fileset dir="${SRC_DIR}" includes="scenejs/geometry/geometry.js"/>
-            <fileset dir="${SRC_DIR}" includes="scenejs/geometry/objects/teapot.js"/>
-            <fileset dir="${SRC_DIR}" includes="scenejs/geometry/objects/box.js"/>
-            <fileset dir="${SRC_DIR}" includes="scenejs/geometry/objects/sphere.js"/>
-            <fileset dir="${SRC_DIR}" includes="scenejs/geometry/objects/quad.js"/>
-
-            <fileset dir="${SRC_DIR}" includes="scenejs/text/vectorTextModule.js"/>
-            <fileset dir="${SRC_DIR}" includes="scenejs/text/bitmapTextModule.js"/>
-            <fileset dir="${SRC_DIR}" includes="scenejs/text/text.js"/>
-
-            <fileset dir="${SRC_DIR}" includes="scenejs/transformation/modelView/viewTransformModule.js"/>
-            <fileset dir="${SRC_DIR}" includes="scenejs/transformation/modelView/modelTransformModule.js"/>
-            <fileset dir="${SRC_DIR}" includes="scenejs/transformation/modelView/modelViewTransformModule.js"/>
-            <fileset dir="${SRC_DIR}" includes="scenejs/transformation/modelView/rotate.js"/>
-            <fileset dir="${SRC_DIR}" includes="scenejs/transformation/modelView/translate.js"/>
-            <fileset dir="${SRC_DIR}" includes="scenejs/transformation/modelView/scale.js"/>
-            <fileset dir="${SRC_DIR}" includes="scenejs/transformation/modelView/matrix.js"/>
-            <fileset dir="${SRC_DIR}" includes="scenejs/transformation/modelView/quaternion.js"/>
-            <fileset dir="${SRC_DIR}" includes="scenejs/transformation/modelView/lookAt.js"/>
-            <fileset dir="${SRC_DIR}" includes="scenejs/transformation/modelView/stationary.js"/>
-            <fileset dir="${SRC_DIR}" includes="scenejs/transformation/modelView/billboard.js"/>
-            <fileset dir="${SRC_DIR}" includes="scenejs/transformation/modelView/inverse.js"/>
-
-            <fileset dir="${SRC_DIR}" includes="scenejs/transformation/camera/projectionModule.js"/>
-            <fileset dir="${SRC_DIR}" includes="scenejs/transformation/camera/camera.js"/>
-
-            <fileset dir="${SRC_DIR}" includes="scenejs/lighting/lightingModule.js"/>
-            <fileset dir="${SRC_DIR}" includes="scenejs/lighting/lightSource.js"/>
-            <fileset dir="${SRC_DIR}" includes="scenejs/lighting/light.js"/>
-
-            <fileset dir="${SRC_DIR}" includes="scenejs/material/materialModule.js"/>
-            <fileset dir="${SRC_DIR}" includes="scenejs/material/material.js"/>
-
-            <fileset dir="${SRC_DIR}" includes="scenejs/colortrans/colortrans.js"/>
-            <fileset dir="${SRC_DIR}" includes="scenejs/colortrans/colortransModule.js"/>
-
-            <fileset dir="${SRC_DIR}" includes="scenejs/highlight/highlightModule.js"/>
-            <fileset dir="${SRC_DIR}" includes="scenejs/highlight/highlight.js"/>
-
-            <fileset dir="${SRC_DIR}" includes="scenejs/interpolation/interpolator.js"/>
-
-            <fileset dir="${SRC_DIR}" includes="scenejs/boundary/viewFrustumModule.js"/>
-            <fileset dir="${SRC_DIR}" includes="scenejs/boundary/viewLocalityModule.js"/>
-            <fileset dir="${SRC_DIR}" includes="scenejs/boundary/boundingBox.js"/>
-            <fileset dir="${SRC_DIR}" includes="scenejs/boundary/boundaryModule.js"/>
-            <fileset dir="${SRC_DIR}" includes="scenejs/boundary/locality.js"/>
-
-            <fileset dir="${SRC_DIR}" includes="scenejs/texture/textureModule.js"/>
-            <fileset dir="${SRC_DIR}" includes="scenejs/texture/textureLayer.js"/>
-            <fileset dir="${SRC_DIR}" includes="scenejs/texture/texture.js"/>
-
-            <fileset dir="${SRC_DIR}" includes="scenejs/fog/fogModule.js"/>
-            <fileset dir="${SRC_DIR}" includes="scenejs/fog/fog.js"/>
-
-            <fileset dir="${SRC_DIR}" includes="scenejs/clip/clipModule.js"/>
-            <fileset dir="${SRC_DIR}" includes="scenejs/clip/clip.js"/>
-
-            <fileset dir="${SRC_DIR}" includes="scenejs/deform/deformModule.js"/>
-            <fileset dir="${SRC_DIR}" includes="scenejs/deform/deform.js"/>
-
-            <fileset dir="${SRC_DIR}" includes="scenejs/morphGeometry/morphGeometryModule.js"/>
-            <fileset dir="${SRC_DIR}" includes="scenejs/morphGeometry/morphGeometry.js"/>
-
-            <fileset dir="${SRC_DIR}" includes="scenejs/pick/pickModule.js"/>
-
-            <fileset dir="${SRC_DIR}" includes="scenejs/imagebuf/imageBuf.js"/>
-            <fileset dir="${SRC_DIR}" includes="scenejs/imagebuf/imageBufModule.js"/>
-
-            <fileset dir="${SRC_DIR}" includes="scenejs/node-events/nodeEventsModule.js"/>
-        </jsdoctoolkit>
-    </target>
-
-    <target name="archive" depends="package">
-        <tar destfile="${DIST_CONTAINER_DIR}/${SceneJS._NAME}.tar.gz"
-             basedir="${DIST_CONTAINER_DIR}/extracted"
-             compression="gzip"/>
-
-        <zip destfile="${DIST_CONTAINER_DIR}/${SceneJS._NAME}.zip" basedir="${DIST_CONTAINER_DIR}/extracted"/>
-
-
-    </target>
-
-    <!-- Create compressed javascript lib -->
-
-    <!--<target name="package" depends="assemble-lib, package-index, package-examples, package-docs">-->
-
-    <target name="package"
-            depends="package-lib, package-lib-utils, package-lib-plugins, package-index, package-examples, package-docs">
-    </target>
-
-    <target name="package-lib"
-            depends="assemble-lib, package-lib-utils, package-lib-plugins">
-
-        <!-- Compress JS file list -->
-
-        <taskdef name="yuicompress" classname="com.yahoo.platform.yui.compressor.YUICompressTask">
-            <classpath>
-                <path refid="yuicompressor.classpath"/>
-            </classpath>
-        </taskdef>
-        <yuicompress linebreak="300" warn="false" munge="no" preserveallsemicolons="true"
-                     outputfolder="${EXTRACTED_DIST_DIR}">
-            <fileset dir="${EXTRACTED_DIST_DIR}/lib/">
-                <include name="**/*.js"/>
-            </fileset>
-        </yuicompress>
-
-        <!-- Move compressed lib into temp file in lib dir -->
-
-        <move file="${EXTRACTED_DIST_DIR}/${SceneJS._JS_NAME}"
-              tofile="${EXTRACTED_DIST_DIR}/lib/${SceneJS._MIN_JS_NAME}-temp"/>
-
-        <!-- Concat temp file to license yeilding final compressed lib file -->
-
-        <concat fixlastline="yes" destfile="${EXTRACTED_DIST_DIR}/lib/${SceneJS._MIN_JS_NAME}">
-            <path id="sourcefiles">
-                <fileset dir="${basedir}" includes="resources/license_intro.txt"/>
-                <fileset dir="${EXTRACTED_DIST_DIR}/lib/" includes="${SceneJS._MIN_JS_NAME}-temp"/>
-            </path>
-        </concat>
-
-        <!-- Delete temp file -->
-
-        <delete>
-            <fileset dir="${EXTRACTED_DIST_DIR}/lib/" includes="*-temp" defaultexcludes="false"/>
-        </delete>
-
-    </target>
-
-    <target name="assemble-lib" depends="create-dist-directories">
-        <concat fixlastline="yes" destfile="${EXTRACTED_DIST_DIR}/lib/${SceneJS._JS_NAME}">
-            <path refid="sourcefiles"/>
-        </concat>
-    </target>
-
-    <target name="package-index">
-        <echo file="resources/version.txt" append="false">V${BUILD_MAJOR}.${BUILD_MINOR}.${BUILD_ID}.${PATCH_ID}
-        </echo>
-        <concat fixlastline="yes" destfile="${EXTRACTED_DIST_DIR}/examples/index.html">
-            <filelist dir="."
-                      files="${basedir}/resources/example-index-p1.html, ${basedir}/resources/version.txt, ${basedir}/resources/example-index-p2.html"/>
-        </concat>
-
-    </target>
-
-    <target name="package-examples" depends="package-lib, package-index">
-        <mkdir dir="${EXTRACTED_DIST_DIR}/examples/web"/>
-        <copy todir="${EXTRACTED_DIST_DIR}/examples/web">
-            <fileset dir="${basedir}/resources/web"/>
-        </copy>
-
-        <copy todir="${EXTRACTED_DIST_DIR}/examples">
-            <fileset dir="${SRC_DIR}/examples"/>
-        </copy>
-    </target>
-
-    <target name="package-docs" depends="docs">
-        <copy todir="${EXTRACTED_DIST_DIR}/api-docs">
-            <fileset dir="${basedir}/docs/"/>
-        </copy>
-    </target>
-
-    <target name="package-lib-utils" depends="create-dist-directories">
-        <!--<target name="package-lib-utils">-->
-        <copy todir="${EXTRACTED_DIST_DIR}/lib/utils">
-            <fileset dir="${basedir}/src/utils"/>
-        </copy>
-    </target>
-
-    <target name="package-lib-plugins" depends="create-dist-directories">
-        <!--<target name="package-lib-plugins">-->
-        <copy todir="${EXTRACTED_DIST_DIR}/lib/plugins">
-            <fileset dir="${basedir}/src/plugins"/>
-        </copy>
-    </target>
-
-
-    <target name="clean-dist-directory" if="CLEAN_DIST">
-        <mkdir dir="${DIST_CONTAINER_DIR}"></mkdir>
-        <delete includeemptydirs="true">
-            <fileset dir="${DIST_CONTAINER_DIR}" includes="**" defaultexcludes="false"/>
-        </delete>
-    </target>
-
-    <target name="create-dist-directories">
-        <mkdir dir="${DIST_CONTAINER_DIR}"></mkdir>
-        <antcall target="clean-dist-directory"/>
-        <mkdir dir="${EXTRACTED_DIST_DIR}"/>
-        <mkdir dir="${EXTRACTED_DIST_DIR}/lib"/>
-        <mkdir dir="${EXTRACTED_DIST_DIR}/lib/utils"/>
-        <mkdir dir="${EXTRACTED_DIST_DIR}/lib/plugins"/>
-        <mkdir dir="${EXTRACTED_DIST_DIR}/examples"/>
-        <mkdir dir="${EXTRACTED_DIST_DIR}/api-docs"/>
-    </target>
-
-</project>
-   
->>>>>>> 7578e9d0
