/**
 * @class Display compiled from a {@link SceneJS.Scene}, providing methods to render and pick.
 * @private
 *
 * <p>A Display is a container of {@link SceneJS_Object}s which are created (or updated) by a depth-first
 * <b>compilation traversal</b> of a {@link SceneJS.Scene}.</b>
 *
 * <h2>Rendering Pipeline</h2>
 *
 * <p>Conceptually, a Display implements a pipeline with the following stages:</p>
 *
 * <ol>
 * <li>Create or update {@link SceneJS_Object}s during scene compilation</li>
 * <li>Organise the {@link SceneJS_Object} into an <b>object list</b></li>
 * <li>Determine the GL state sort order for the object list</li>
 * <li>State sort the object list</li>
 * <li>Create a <b>draw list</b> containing {@link SceneJS_Chunk}s belonging to the {@link SceneJS_Object}s in the object list</li>
 * <li>Render the draw list to draw the image</li>
 * </ol>
 *
 * <p>An update to the scene causes the pipeline to be re-executed from one of these stages, and SceneJS is designed
 * so that the pipeline is always re-executed from the latest stage possible to avoid redoing work.</p>
 *
 * <p>For example:</p>
 *
 * <ul>
 * <li>when an object is created or updated, we need to (re)do stages 2, 3, 4, 5 and 6</li>
 * <li>when an object is made invisible, we need to redo stages 5 and 6</li>
 * <li>when an object is assigned to a different scene render layer (works like a render bin), we need to redo
 *   stages 3, 4, 5, and 6</li>
 *<li>when the colour of an object changes, or maybe when the viewpoint changes, we simplt redo stage 6</li>
 * </ul>
 *
 * <h2>Object Creation</h2>
 * <p>The object soup (stage 1) is constructed by a depth-first traversal of the scene graph, which we think of as
 * "compiling" the scene graph into the Display. As traversal visits each scene node, the node's state core is
 * set on the Display (such as {@link #flags}, {@link #layer}, {@link #renderer} etc), which we think of as the
 * cores that are active at that instant during compilation. Each of the scene's leaf nodes is always
 * a {@link SceneJS.Geometry}, and when traversal visits one of those it calls {@link #buildObject} to create an
 * object in the soup. For each of the currently active cores, the object is given a {@link SceneJS_Chunk}
 * containing the WebGL calls for rendering it.</p>
 *
 * <p>The object also gets a shader (implemented by {@link SceneJS_Program}), taylored to render those state cores.</p>
 *
 * <p>Limited re-compilation may also be done on portions of a scene that have been added or sufficiently modified. When
 * traversal visits a {@link SceneJS.Geometry} for which an object already exists in the display, {@link #buildObject}
 * may update the {@link SceneJS_Chunk}s on the object as required for any changes in the core soup since the
 * last time the object was built. If differences among the cores require it, then {@link #buildObject} may also replace
 * the object's {@link SceneJS_Program} in order to render the new core soup configuration.</p>
 *
 * <p>So in summary, to each {@link SceneJS_Object} it builds, {@link #buildObject} creates a list of
 * {@link SceneJS_Chunk}s to render the set of node state cores that are currently set on the {@link SceneJS_Display}.
 * When {@link #buildObject} is re-building an existing object, it may replace one or more {@link SceneJS_Chunk}s
 * for state cores that have changed from the last time the object was built or re-built.</p>

 * <h2>Object Destruction</h2>
 * <p>Destruction of a scene graph branch simply involves a call to {@link #removeObject} for each {@link SceneJS.Geometry}
 * in the branch.</p>
 *
 * <h2>Draw List</h2>
 * <p>The draw list is actually comprised of two lists of state chunks: a "pick" list to render a pick buffer
 * for colour-indexed GPU picking, along with a "draw" list for normal image rendering. The chunks in these lists
 * are held in the state-sorted order of their objects in #_objectList, with runs of duplicate states removed.</p>
 *
 * <p>After a scene update, we set a flag on the display to indicate the stage we will need to redo from. The pipeline is
 * then lazy-redone on the next call to #render or #pick.</p>
 */
var SceneJS_Display = function (cfg) {

    // Display is bound to the lifetime of an HTML5 canvas
    this._canvas = cfg.canvas;

    // Factory which creates and recycles {@link SceneJS_Program} instances
    this._programFactory = new SceneJS_ProgramFactory({
        canvas: cfg.canvas
    });

    // Factory which creates and recycles {@link SceneJS.Chunk} instances
    this._chunkFactory = new SceneJS_ChunkFactory();

    /**
     * True when the background is to be transparent
     * @type {boolean}
     */
    this.transparent = cfg.transparent === true;

    /**
     * Node state core for the last {@link SceneJS.Enable} visited during scene graph compilation traversal
     * @type Object
     */
    this.enable = null;

    /**
     * Node state core for the last {@link SceneJS.Flags} visited during scene graph compilation traversal
     * @type Object
     */
    this.flags = null;

    /**
     * Node state core for the last {@link SceneJS.Layer} visited during scene graph compilation traversal
     * @type Object
     */
    this.layer = null;

    /**
     * Node state core for the last {@link SceneJS.Stage} visited during scene graph compilation traversal
     * @type Object
     */
    this.stage = null;

    /**
     * Node state core for the last {@link SceneJS.Renderer} visited during scene graph compilation traversal
     * @type Object
     */
    this.renderer = null;

    /**
     * Node state core for the last {@link SceneJS.DepthBuf} visited during scene graph compilation traversal
     * @type Object
     */
    this.depthBuffer = null;

    /**
     * Node state core for the last {@link SceneJS.ColorBuf} visited during scene graph compilation traversal
     * @type Object
     */
    this.colorBuffer = null;

    /**
     * Node state core for the last {@link SceneJS.View} visited during scene graph compilation traversal
     * @type Object
     */
    this.view = null;

    /**
     * Node state core for the last {@link SceneJS.Lights} visited during scene graph compilation traversal
     * @type Object
     */
    this.lights = null;

    /**
     * Node state core for the last {@link SceneJS.Material} visited during scene graph compilation traversal
     * @type Object
     */
    this.material = null;

    /**
     * Node state core for the last {@link SceneJS.Texture} visited during scene graph compilation traversal
     * @type Object
     */
    this.texture = null;

    /**
     * Node state core for the last {@link SceneJS.Fresnel} visited during scene graph compilation traversal
     * @type Object
     */
    this.fresnel = null;

    /**
     * Node state core for the last {@link SceneJS.Reflect} visited during scene graph compilation traversal
     * @type Object
     */
    this.cubemap = null;

    /**
     * Node state core for the last {@link SceneJS.XForm} visited during scene graph compilation traversal
     * @type Object
     */
    this.modelTransform = null;

    /**
     * Node state core for the last {@link SceneJS.LookAt} visited during scene graph compilation traversal
     * @type Object
     */
    this.viewTransform = null;

    /**
     * Node state core for the last {@link SceneJS.Camera} visited during scene graph compilation traversal
     * @type Object
     */
    this.projTransform = null;

    /**
     * Node state core for the last {@link SceneJS.RegionMap} visited during scene graph compilation traversal
     * @type Object
     */
    this.regionMap = null;

    /**
     * Node state core for the last {@link SceneJS.ColorTarget} visited during scene graph compilation traversal
     * @type Object
     */
    this.renderTarget = null;

    /**
     * Node state core for the last {@link SceneJS.Clips} visited during scene graph compilation traversal
     * @type Object
     */
    this.clips = null;

    /**
     * Node state core for the last {@link SceneJS.MorphGeometry} visited during scene graph compilation traversal
     * @type Object
     */
    this.morphGeometry = null;

    /**
     * Node state core for the last {@link SceneJS.Name} visited during scene graph compilation traversal
     * @type Object
     */
    this.name = null;

    /**
     * Node state core for the last {@link SceneJS.Tag} visited during scene graph compilation traversal
     * @type Object
     */
    this.tag = null;

    /**
     * Node state core for the last render {@link SceneJS.Node} listener encountered during scene graph compilation traversal
     * @type Object
     */
    this.renderListeners = null;

    /**
     * Node state core for the last {@link SceneJS.Shader} visited during scene graph compilation traversal
     * @type Object
     */
    this.shader = null;

    /**
     * Node state core for the last {@link SceneJS.ShaderParams} visited during scene graph compilation traversal
     * @type Object
     */
    this.shaderParams = null;

    /**
     * Node state core for the last {@link SceneJS.Style} visited during scene graph compilation traversal
     * @type Object
     */
    this.style = null;

    /**
     * Node state core for the last {@link SceneJS.Geometry} visited during scene graph compilation traversal
     * @type Object
     */
    this.geometry = null;

    /* Factory which creates and recycles {@link SceneJS_Object} instances
     */
    this._objectFactory = new SceneJS_ObjectFactory();

    /**
     * The objects in the display
     */
    this._objects = {};

    /**
     * Ambient color, which must be given to gl.clearColor before draw list iteration
     */
    this._ambientColor = [0, 0, 0, 1.0];

    /**
     * The object list, containing all elements of #_objects, kept in GL state-sorted order
     */
    this._objectList = [];
    this._objectListLen = 0;

    this._objectPickList = [];
    this._objectPickListLen = 0;


    /* The "draw list", comprised collectively of three lists of state chunks belong to visible objects
     * within #_objectList: a "pick" list to render a pick buffer for colour-indexed GPU picking, along with an
     * "draw" list for normal image rendering.  The chunks in these lists are held in the state-sorted order of
     * their objects in #_objectList, with runs of duplicate states removed.
     */
    this._drawList = [];                // State chunk list to render all objects
    this._drawListLen = 0;

    this._pickDrawList = [];            // State chunk list to render scene to pick buffer
    this._pickDrawListLen = 0;

    this._targetList = [];
    this._targetListLen = 0;

    // Tracks the index of the first chunk in the transparency pass. The first run of chunks
    // in the list are for opaque objects, while the remainder are for transparent objects.
    // This supports a mode in which we only render the opaque chunks.
    this._drawListTransparentIndex = -1;

    /* The frame context holds state shared across a single render of the draw list, along with any results of
     * the render, such as pick hits
     */
    this._frameCtx = {
        pickNames: [], // Pick names of objects hit during pick render,
        regionData: [],
        canvas: this._canvas,           // The canvas
        VAO: null                       // Vertex array object extension
    };

    /* The frame context has this facade which is given to scene node "rendered" listeners
     * to allow application code to access things like transform matrices from within those listeners.
     */
    this._frameCtx.renderListenerCtx = new SceneJS.RenderContext(this._frameCtx);

    /*-------------------------------------------------------------------------------------
     * Flags which schedule what the display is to do when #render is next called.
     *------------------------------------------------------------------------------------*/

    /**
     * Flags the object list as needing to be rebuilt from existing objects on the next call to {@link #render} or {@link #pick}.
     * Setting this will cause the rendering pipeline to be executed from stage #2 (see class comment),
     * causing object list rebuild, state order determination, state sort, draw list construction and image render.
     * @type Boolean
     */
    this.objectListDirty = true;

    /**
     * Flags the object list as needing state orders to be computed on the next call to {@link #render} or {@link #pick}.
     * Setting this will cause the rendering pipeline to be executed from stage #3 (see class comment),
     * causing state order determination, state sort, draw list construction and image render.
     * @type Boolean
     */
    this.stateOrderDirty = true;

    /**
     * Flags the object list as needing to be state sorted on the next call to {@link #render} or {@link #pick}.
     * Setting this will cause the rendering pipeline to be executed from stage #4 (see class comment),
     * causing state sort, draw list construction and image render.
     * @type Boolean
     */
    this.stateSortDirty = true;

    /**
     * Flags the draw list as needing to be rebuilt from the object list on the next call to {@link #render} or {@link #pick}.
     * Setting this will cause the rendering pipeline to be executed from stage #5 (see class comment),
     * causing draw list construction and image render.
     * @type Boolean
     */
    this.drawListDirty = true;

    /**
     * Flags the image as needing to be redrawn from the draw list on the next call to {@link #render} or {@link #pick}.
     * Setting this will cause the rendering pipeline to be executed from stage #6 (see class comment),
     * causing the image render.
     * @type Boolean
     */
    this.imageDirty = true;
};

/**
 * Reallocates WebGL resources for objects within this display
 */
SceneJS_Display.prototype.webglRestored = function () {
    this._programFactory.webglRestored();// Reallocate programs
    this._chunkFactory.webglRestored(); // Recache shader var locations
    var gl = this._canvas.gl;
    if (this.pickBuf) {
        this.pickBuf.webglRestored(gl);          // Rebuild pick buffers
    }
    this.imageDirty = true;             // Need redraw
};

/**
 * Internally creates (or updates) a {@link SceneJS_Object} of the given ID from whatever node state cores are currently set
 * on this {@link SceneJS_Display}. The object is created if it does not already exist in the display, otherwise it is
 * updated with the current state cores, possibly replacing cores already referenced by the object.
 *
 * @param {String} objectId ID of object to create or update
 */
SceneJS_Display.prototype.buildObject = function (objectId) {

    var object = this._objects[objectId];

    if (!object) { // Create object
        object = this._objects[objectId] = this._objectFactory.getObject(objectId);
        this.objectListDirty = true;
    }

    object.modelTransform = this.modelTransform;
    object.viewTransform = this.viewTransform;
    object.projTransform = this.projTransform;
    object.stage = this.stage;
    object.layer = this.layer;
    object.renderTarget = this.renderTarget;
    object.texture = this.texture;
    object.cubemap = this.cubemap;
    object.geometry = this.geometry;
    object.morphGeometry = this.morphGeometry;
    object.enable = this.enable;
    object.flags = this.flags;
    object.tag = this.tag;
    object.name = this.name;

    //if (!object.hash) {

    var hash = ([                   // Build current state hash
        this.geometry.hash,
        this.shader.hash,
        this.clips.hash,
        this.morphGeometry.hash,
        this.texture.hash,
        this.fresnel.hash,
        this.cubemap.hash,
        this.lights.hash,
        this.flags.hash,
        this.regionMap.hash
    ]).join(";");

    if (!object.program || hash != object.hash) {
        // Get new program for object if no program or hash mismatch
        if (object.program) {
            this._programFactory.putProgram(object.program);
        }
        object.program = this._programFactory.getProgram(hash, this);
        object.hash = hash;
    }
    //}

    // Build draw chunks for object

    this._setChunk(object, 0, "program");          // Must be first
    this._setChunk(object, 1, "xform", this.modelTransform);
    this._setChunk(object, 2, "lookAt", this.viewTransform);
    this._setChunk(object, 3, "camera", this.projTransform);
    this._setChunk(object, 4, "flags", this.flags);
    this._setChunk(object, 5, "shader", this.shader);
    this._setChunk(object, 6, "shaderParams", this.shaderParams);
    this._setChunk(object, 7, "style", this.style);
    this._setChunk(object, 8, "depthBuffer", this.depthBuffer);
    this._setChunk(object, 9, "colorBuffer", this.colorBuffer);
    this._setChunk(object, 10, "view", this.view);
    this._setChunk(object, 11, "lights", this.lights);
    this._setChunk(object, 12, "material", this.material);
    this._setChunk(object, 13, "texture", this.texture);
    this._setChunk(object, 14, "regionMap", this.regionMap);
    this._setChunk(object, 15, "fresnel", this.fresnel);
    this._setChunk(object, 16, "cubemap", this.cubemap);
    this._setChunk(object, 17, "clips", this.clips);
    this._setChunk(object, 18, "renderer", this.renderer);
    this._setChunk(object, 19, "geometry", this.morphGeometry, this.geometry);
    this._setChunk(object, 20, "listeners", this.renderListeners);      // Must be after the above chunks
    this._setChunk(object, 21, "draw", this.geometry); // Must be last

    // At the very least, the object sort order
    // will need be recomputed

    this.stateOrderDirty = true;
};

SceneJS_Display.prototype._setChunk = function (object, order, chunkType, core, core2) {

    var chunkId;
    var chunkClass = this._chunkFactory.chunkTypes[chunkType];

    if (core) {

        // Core supplied
        if (core.empty) { // Only set default cores for state types that have them
            var oldChunk = object.chunks[order];
            if (oldChunk) {
                this._chunkFactory.putChunk(oldChunk); // Release previous chunk to pool
            }
            object.chunks[order] = null;
            return;
        }

        // Note that core.stateId can be either a number or a string, that's why we make
        // chunkId a string here.
        // TODO: Would it be better if all were numbers?
        chunkId = chunkClass.prototype.programGlobal
            ? '_' + core.stateId
            : 'p' + object.program.id + '_' + core.stateId;

        if (core2) {
            chunkId += '__' + core2.stateId;
        }

    } else {

        // No core supplied, probably a program.
        // Only one chunk of this type per program.
        chunkId = 'p' + object.program.id;
    }

    // This is needed so that chunkFactory can distinguish between draw and geometry
    // chunks with the same core.
    chunkId = order + '__' + chunkId;

    var oldChunk = object.chunks[order];

    if (oldChunk) {
        if (oldChunk.id == chunkId) { // Avoid needless chunk reattachment
            return;
        }
        this._chunkFactory.putChunk(oldChunk); // Release previous chunk to pool
    }

    object.chunks[order] = this._chunkFactory.getChunk(chunkId, chunkType, object.program, core, core2); // Attach new chunk

    // Ambient light is global across everything in display, and
    // can never be disabled, so grab it now because we want to
    // feed it to gl.clearColor before each display list render
    if (chunkType == "lights") {
        this._setAmbient(core);
    }
};

SceneJS_Display.prototype._setAmbient = function (core) {
    var lights = core.lights;
    var light;
    for (var i = 0, len = lights.length; i < len; i++) {
        light = lights[i];
        if (light.mode == "ambient") {
            this._ambientColor[0] = light.color[0];
            this._ambientColor[1] = light.color[1];
            this._ambientColor[2] = light.color[2];
        }
    }
};

/**
 * Removes an object from this display
 *
 * @param {String} objectId ID of object to remove
 */
SceneJS_Display.prototype.removeObject = function (objectId) {
    var object = this._objects[objectId];
    if (!object) {
        return;
    }
    this._programFactory.putProgram(object.program);
    object.program = null;
    object.hash = null;
    this._objectFactory.putObject(object);
    delete this._objects[objectId];
    this.objectListDirty = true;
};

/**
 * Set a tag selector to selectively activate objects that have matching SceneJS.Tag nodes
 */
SceneJS_Display.prototype.selectTags = function (tagSelector) {
    this._tagSelector = tagSelector;
    this.drawListDirty = true;
};

/**
 * Render this display. What actually happens in the method depends on what flags are set.
 *
 */
SceneJS_Display.prototype.render = function (params) {

    params = params || {};

    if (this.objectListDirty) {
        this._buildObjectList();          // Build object render bin
        this.objectListDirty = false;
        this.stateOrderDirty = true;        // Now needs state ordering
    }

    if (this.stateOrderDirty) {
        this._makeStateSortKeys();       // Compute state sort order
        this.stateOrderDirty = false;
        this.stateSortDirty = true;     // Now needs state sorting
    }

    if (this.stateSortDirty) {
        this._stateSort();              // State sort the object render bin
        this.stateSortDirty = false;
        this.drawListDirty = true;      // Now needs new visible object bin
        //this._logObjectList();
    }

    if (this.drawListDirty) {           // Render visible list while building transparent list
        this._buildDrawList();
        this.imageDirty = true;
        //this._logDrawList();
        //this._logPickList();
    }

    if (this.imageDirty || params.force) {
        SceneJS_events.fireEvent(SceneJS_events.RENDER, {
            forced: !!params.force
        });
        this._doDrawList({ // Render, no pick
            clear: (params.clear !== false), // Clear buffers by default
            opaqueOnly: params.opaqueOnly
        });
        this.imageDirty = false;
        this.pickBufDirty = true;       // Pick buff will now need rendering on next pick
    }
};

SceneJS_Display.prototype._buildObjectList = function () {
    this._objectListLen = 0;
    for (var objectId in this._objects) {
        if (this._objects.hasOwnProperty(objectId)) {
            this._objectList[this._objectListLen++] = this._objects[objectId];
        }
    }
};

SceneJS_Display.prototype._makeStateSortKeys = function () {
    //  console.log("--------------------------------------------------------------------------------------------------");
    // console.log("SceneJS_Display_makeSortKeys");
    var object;
    for (var i = 0, len = this._objectListLen; i < len; i++) {
        object = this._objectList[i];
        if (!object.program) {
            // Non-visual object (eg. sound)
            object.sortKey = -1;
        } else {
            object.sortKey =
                ((object.stage.priority + 1) * 1000000000000)
                + ((object.flags.transparent ? 2 : 1) * 1000000000)
                + ((object.layer.priority + 1) * 1000000)
                + ((object.program.id + 1) * 1000)
                + object.texture.stateId;
        }
    }
    //  console.log("--------------------------------------------------------------------------------------------------");
};

SceneJS_Display.prototype._stateSort = function () {
    this._objectList.length = this._objectListLen;
    this._objectList.sort(this._stateSortObjects);
};

SceneJS_Display.prototype._stateSortObjects = function (a, b) {
    return a.sortKey - b.sortKey;
};

SceneJS_Display.prototype._logObjectList = function () {
    console.log("--------------------------------------------------------------------------------------------------");
    console.log(this._objectListLen + " objects");
    for (var i = 0, len = this._objectListLen; i < len; i++) {
        var object = this._objectList[i];
        console.log("SceneJS_Display : object[" + i + "] sortKey = " + object.sortKey);
    }
    console.log("--------------------------------------------------------------------------------------------------");
};

SceneJS_Display.prototype._buildDrawList = function () {

    this._lastStateId = this._lastStateId || [];
    this._lastPickStateId = this._lastPickStateId || [];

    for (var i = 0; i < 25; i++) {
        this._lastStateId[i] = null;
        this._lastPickStateId[i] = null;
    }

    this._drawListLen = 0;
    this._pickDrawListLen = 0;
    this._objectPickListLen = 0;

    this._drawListTransparentIndex = -1;

    // For each render target, a list of objects to render to that target
    var targetObjectLists = {};

    // A list of all the render target object lists
    var targetListList = [];

    // List of all targets
    var targetList = [];

    var object;
    var tagMask;
    var tagRegex;
    var tagCore;
    var flags;

    if (this._tagSelector) {
        tagMask = this._tagSelector.mask;
        tagRegex = this._tagSelector.regex;
    }

    this._objectDrawList = this._objectDrawList || [];
    this._objectDrawListLen = 0;

    for (var i = 0, len = this._objectListLen; i < len; i++) {

        object = this._objectList[i];

        // Cull invisible objects
        if (object.enable.enabled === false) {
            continue;
        }

        flags = object.flags;

        // Cull invisible objects
        if (flags.enabled === false) {
            continue;
        }

        // Cull objects in disabled layers
        if (!object.layer.enabled) {
            continue;
        }

        // Cull objects with unmatched tags
        if (tagMask) {
            tagCore = object.tag;
            if (tagCore.tag) {
                if (tagCore.mask != tagMask) { // Scene tag mask was updated since last render
                    tagCore.mask = tagMask;
                    tagCore.matches = tagRegex.test(tagCore.tag);
                }
                if (!tagCore.matches) {
                    continue;
                }
            }
        }

        // Put objects with render targets into a bin for each target
        if (object.renderTarget.targets) {
            var targets = object.renderTarget.targets;
            var target;
            var coreId;
            var list;
            for (var j = 0, lenj = targets.length; j < lenj; j++) {
                target = targets[j];
                coreId = target.coreId;
                list = targetObjectLists[coreId];
                if (!list) {
                    list = [];
                    targetObjectLists[coreId] = list;
                    targetListList.push(list);
                    targetList.push(this._chunkFactory.getChunk(target.stateId, "renderTarget", object.program, target));
                }
                list.push(object);
            }
        } else {

            //
            this._objectDrawList[this._objectDrawListLen++] = object;
        }
    }

    // Append chunks for objects within render targets first

    var list;
    var target;
    var object;
    var pickable;

    for (var i = 0, len = targetListList.length; i < len; i++) {

        list = targetListList[i];
        target = targetList[i];

        this._appendRenderTargetChunk(target);

        for (var j = 0, lenj = list.length; j < lenj; j++) {
            object = list[j];
            pickable = object.stage && object.stage.pickable
                && object.flags && object.flags.picking; // We'll only pick objects in pickable stages
            this._appendObjectToDrawLists(object, pickable);
        }
    }

    if (object) {

        // Unbinds any render target bound previously
        this._appendRenderTargetChunk(this._chunkFactory.getChunk(-1, "renderTarget", object.program, {}));
    }

    // Append chunks for objects not in render targets
    for (var i = 0, len = this._objectDrawListLen; i < len; i++) {
        object = this._objectDrawList[i];
        pickable = (!object.stage || (object.stage && object.stage.pickable))
            && (object.flags && object.flags.picking); // We'll only pick objects in pickable stages
        this._appendObjectToDrawLists(object, pickable);
    }

    this.drawListDirty = false;
};


SceneJS_Display.prototype._appendRenderTargetChunk = function (chunk) {
    this._drawList[this._drawListLen++] = chunk;
};

/**
 * Appends an object to the draw and pick lists.
 * @param object
 * @param pickable
 * @private
 */
SceneJS_Display.prototype._appendObjectToDrawLists = function (object, pickable) {
    var chunks = object.chunks;
    var chunk;
    for (var i = 0, len = chunks.length; i < len; i++) {
        chunk = chunks[i];
        if (chunk) {

            // As we apply the state chunk lists we track the ID of most types of chunk in order
            // to cull redundant re-applications of runs of the same chunk - except for those chunks with a
            // 'unique' flag, because we don't want to cull runs of draw chunks because they contain the GL
            // drawElements calls which render the objects.

            if (chunk.draw) {
                if (chunk.unique || this._lastStateId[i] != chunk.id) { // Don't reapply repeated states
                    this._drawList[this._drawListLen] = chunk;
                    this._lastStateId[i] = chunk.id;

                    // Get index of first chunk in transparency pass

                    if (chunk.core && chunk.core && chunk.core.transparent) {
                        if (this._drawListTransparentIndex < 0) {
                            this._drawListTransparentIndex = this._drawListLen;
                        }
                    }
                    this._drawListLen++;
                }
            }

            if (chunk.pick) {
                if (pickable !== false) {   // Don't pick objects in unpickable stages
                    if (chunk.unique || this._lastPickStateId[i] != chunk.id) { // Don't reapply repeated states
                        this._pickDrawList[this._pickDrawListLen++] = chunk;
                        this._lastPickStateId[i] = chunk.id;
                    }
                }
            }
        }
    }
    if (pickable) {
        this._objectPickList[this._objectPickListLen++] = object;
    }
};

/**
 * Logs the contents of the draw list to the console.
 * @private
 */
SceneJS_Display.prototype._logDrawList = function () {
    console.log("--------------------------------------------------------------------------------------------------");
    console.log(this._drawListLen + " draw list chunks");
    for (var i = 0, len = this._drawListLen; i < len; i++) {
        var chunk = this._drawList[i];
        console.log("[chunk " + i + "] type = " + chunk.type);
        switch (chunk.type) {
            case "draw":
                console.log("\n");
                break;
            case "renderTarget":
                console.log(" bufType = " + chunk.core.bufType);
                break;
        }
    }
    console.log("--------------------------------------------------------------------------------------------------");
};

/**
 * Logs the contents of the pick list to the console.
 * @private
 */
SceneJS_Display.prototype._logPickList = function () {
    console.log("--------------------------------------------------------------------------------------------------");
    console.log(this._pickDrawListLen + " pick list chunks");
    for (var i = 0, len = this._pickDrawListLen; i < len; i++) {
        var chunk = this._pickDrawList[i];
        console.log("[chunk " + i + "] type = " + chunk.type);
        switch (chunk.type) {
            case "draw":
                console.log("\n");
                break;
            case "renderTarget":
                console.log(" bufType = " + chunk.core.bufType);
                break;
        }
    }
    console.log("--------------------------------------------------------------------------------------------------");
};

(function () {

// Cached vectors to avoid garbage collection

    var origin = SceneJS_math_vec3();
    var dir = SceneJS_math_vec3();

    var a = SceneJS_math_vec3();
    var b = SceneJS_math_vec3();
    var c = SceneJS_math_vec3();

    var triangleVertices = SceneJS_math_vec3();
    var position = SceneJS_math_vec4();
    var worldPos = SceneJS_math_vec4();
    var barycentric = SceneJS_math_vec3();

    var na = SceneJS_math_vec3();
    var nb = SceneJS_math_vec3();
    var nc = SceneJS_math_vec3();

    var uva = SceneJS_math_vec3();
    var uvb = SceneJS_math_vec3();
    var uvc = SceneJS_math_vec3();

    var tempMat4 = SceneJS_math_mat4();
    var tempMat4b = SceneJS_math_mat4();

    var tempVec4 = SceneJS_math_vec4();
    var tempVec4b = SceneJS_math_vec4();
    var tempVec4c = SceneJS_math_vec4();

    var tempVec3 = SceneJS_math_vec3();
    var tempVec3b = SceneJS_math_vec3();
    var tempVec3c = SceneJS_math_vec3();
    var tempVec3d = SceneJS_math_vec3();
    var tempVec3e = SceneJS_math_vec3();
    var tempVec3f = SceneJS_math_vec3();
    var tempVec3g = SceneJS_math_vec3();
    var tempVec3h = SceneJS_math_vec3();
    var tempVec3i = SceneJS_math_vec3();
    var tempVec3j = SceneJS_math_vec3();


    // Given a GameObject and camvas coordinates, gets a ray
    // originating at the World-space eye position that passes
    // through the perspective projection plane. The ray is
    // returned via the origin and dir arguments.

    function getLocalRay(canvas, object, canvasCoords, origin, dir) {

        var modelMat = object.modelTransform.matrix;
        var viewMat = object.viewTransform.matrix;
        var projMat = object.projTransform.matrix;

        var vmMat = SceneJS_math_mulMat4(viewMat, modelMat, tempMat4);
        var pvMat = SceneJS_math_mulMat4(projMat, vmMat, tempMat4b);
        var pvMatInverse = SceneJS_math_inverseMat4(pvMat, tempMat4b);

        //var modelMatInverse = math.inverseMat4(modelMat, tempMat4c);

        // Calculate clip space coordinates, which will be in range
        // of x=[-1..1] and y=[-1..1], with y=(+1) at top

        var canvasWidth = canvas.width;
        var canvasHeight = canvas.height;

        var clipX = (canvasCoords[0] - canvasWidth / 2) / (canvasWidth / 2);  // Calculate clip space coordinates
        var clipY = -(canvasCoords[1] - canvasHeight / 2) / (canvasHeight / 2);

        var local1 = SceneJS_math_transformVector4(pvMatInverse, [clipX, clipY, -1, 1], tempVec4);
        local1 = SceneJS_math_mulVec4Scalar(local1, 1 / local1[3]);

        var local2 = SceneJS_math_transformVector4(pvMatInverse, [clipX, clipY, 1, 1], tempVec4b);
        local2 = SceneJS_math_mulVec4Scalar(local2, 1 / local2[3]);

        origin[0] = local1[0];
        origin[1] = local1[1];
        origin[2] = local1[2];

        SceneJS_math_subVec3(local2, local1, dir);

        SceneJS_math_normalizeVec3(dir);
    }

    /**
     * Performs a pick on the display graph and returns info on the result.
     * @param {*} params
     * @returns {*}
     */
    SceneJS_Display.prototype.pick = function (params) {

        var canvas = this._canvas.canvas;
        var resolutionScaling = this._canvas.resolutionScaling;
        var canvasX = params.canvasX * resolutionScaling;
        var canvasY = params.canvasY * resolutionScaling;
        var canvasPos = [canvasX, canvasY];
        var pickBuf = this.pickBuf;
        var hit = null;
        var object;

        // Lazy-create pick buffer

        if (!pickBuf) {
            pickBuf = this.pickBuf = new SceneJS._webgl.RenderBuffer({
                canvas: this._canvas
            });
        }

        this.render(); // Do any pending visible render

        //------------------------------------------------------------------
        // Pick an object using color-indexed render
        //------------------------------------------------------------------

        pickBuf.bind();

        pickBuf.clear();

        this._doDrawList({
            pickObject: true,
            clear: true
        });

        this._canvas.gl.finish();

        // Read pixel color in pick buffer at given coordinates,
        // convert to an index into the pick name list

        var pix = pickBuf.read(canvasX, canvasY);

        var pickedColorIndex = pix[0] + (pix[1] * 256) + (pix[2] * 256 * 256) + (pix[3] * 256 * 256 * 256);

        object = this._objectPickList[pickedColorIndex];

        if (object) {

            hit = {
                canvasPos: canvasPos
            };

            var name = object.name;

            if (name) {
                hit.name = name.name;
                hit.path = name.path;
                hit.nodeId = name.nodeId;
            }
        }

        if (params.pickRegion) {

            //------------------------------------------------------------------
            // Pick a region
            // Region picking is independent of having picked an object
            //------------------------------------------------------------------

            hit = hit || {
                    canvasPos: canvasPos
                };

            pickBuf.clear();

            this._doDrawList({
                pickRegion: true,
                object: object,
                clear: true
            });

            pix = pickBuf.read(canvasX, canvasY);

            if (pix[0] !== 0 || pix[1] !== 0 || pix[2] === 0 || pix[3] === 0) {

                var regionColor = {r: pix[0] / 255, g: pix[1] / 255, b: pix[2] / 255, a: pix[3] / 255};
                var regionData = this._frameCtx.regionData;
                var tolerance = 0.01;
                var data = {};
                var color, delta;

                for (var i = 0, len = regionData.length; i < len; i++) {
                    color = regionData[i].color;
                    if (regionColor && regionData[i].data) {
                        delta = Math.max(
                            Math.abs(regionColor.r - color.r),
                            Math.abs(regionColor.g - color.g),
                            Math.abs(regionColor.b - color.b),
                            Math.abs(regionColor.a - (color.a === undefined ? regionColor.a : color.a))
                        );

                        if (delta < tolerance) {
                            data = regionData[i].data;
                            break;
                        }
                    }
                }

                hit.color = regionColor;
                hit.regionData = data;
            }
        }

        if (params.pickTriangle && object) {

            //------------------------------------------------------------------
            // Pick a triangle on the picked object
            //------------------------------------------------------------------

            pickBuf.clear();

            this._doDrawList({
                pickTriangle: true,
                object: object,
                clear: true
            });

            pix = pickBuf.read(canvasX, canvasY);
            var primitiveIndex = pix[0] + (pix[1] * 256) + (pix[2] * 256 * 256) + (pix[3] * 256 * 256 * 256);
            primitiveIndex *= 3; // Convert from triangle number to first vertex in indices

            hit.primitiveIndex = primitiveIndex;

            var geometry = object.geometry;

            if (geometry.primitiveName === "triangles") {

                // Triangle picked; this only happens when the
                // GameObject has a Geometry that has primitives of type "triangle"

                hit.primitive = "triangle";

                // Attempt to ray-pick the triangle; in World-space, fire a ray
                // from the eye position through the mouse position
                // on the perspective projection plane

                getLocalRay(canvas, object, canvasPos, origin, dir);

                // Get triangle indices

                var indices = geometry.arrays.indices;

                var ia = indices[primitiveIndex];
                var ib = indices[primitiveIndex + 1];
                var ic = indices[primitiveIndex + 2];

                var ia3 = ia * 3;
                var ib3 = ib * 3;
                var ic3 = ic * 3;

                triangleVertices[0] = ia;
                triangleVertices[1] = ib;
                triangleVertices[2] = ic;

                hit.indices = triangleVertices;

                // Get World-space triangle vertex positions

                var morphGeometry = object.morphGeometry;
                var targets = morphGeometry.targets;

                if (targets && targets.length > 0 && targets[0].positions) {

                    // Positions from morphGeometry

                    this._lerpTargets(
                        morphGeometry.keys,
                        morphGeometry.targets,
                        "positions",
                        ia, ib, ic,
                        morphGeometry.factor,
                        a, b, c);

                } else {

                    // Positions from static geometry

                    var positions = geometry.arrays.positions;

                    a[0] = positions[ia3];
                    a[1] = positions[ia3 + 1];
                    a[2] = positions[ia3 + 2];

                    b[0] = positions[ib3];
                    b[1] = positions[ib3 + 1];
                    b[2] = positions[ib3 + 2];

                    c[0] = positions[ic3];
                    c[1] = positions[ic3 + 1];
                    c[2] = positions[ic3 + 2];
                }

                SceneJS_math_rayPlaneIntersect(origin, dir, a, b, c, position);

                // Get Local-space cartesian coordinates of the ray-triangle intersection

                hit.position = position;

                // Get interpolated World-space coordinates

                // Need to transform homogeneous coords

                tempVec4[0] = position[0];
                tempVec4[1] = position[1];
                tempVec4[2] = position[2];
                tempVec4[3] = 1;

                // Get World-space cartesian coordinates of the ray-triangle intersection

                SceneJS_math_transformVector4(object.modelTransform.matrix, tempVec4, tempVec4b);

                worldPos[0] = tempVec4b[0];
                worldPos[1] = tempVec4b[1];
                worldPos[2] = tempVec4b[2];

                hit.worldPos = worldPos;

                // Get barycentric coordinates of the ray-triangle intersection

                SceneJS_math_cartesianToBarycentric2(position, a, b, c, barycentric);

                hit.barycentric = barycentric;

                // Get interpolated normal vector

                var gotNormals = false;

                if (targets && targets.length > 0 && targets[0].normals) {

                    // Normals from morphGeometry

                    this._lerpTargets(
                        morphGeometry.keys,
                        morphGeometry.targets,
                        "normals",
                        ia, ib, ic,
                        morphGeometry.factor,
                        na, nb, nc);

                    gotNormals = true;
                }

                if (!gotNormals) {

                    // Normals from static geometry

                    var normals = geometry.arrays.normals;

                    if (normals) {

                        na[0] = normals[ia3];
                        na[1] = normals[ia3 + 1];
                        na[2] = normals[ia3 + 2];

                        nb[0] = normals[ib3];
                        nb[1] = normals[ib3 + 1];
                        nb[2] = normals[ib3 + 2];

                        nc[0] = normals[ic3];
                        nc[1] = normals[ic3 + 1];
                        nc[2] = normals[ic3 + 2];

                        gotNormals = true;
                    }
                }

                if (gotNormals) {

                    // Interpolate on triangle

                    hit.normal = SceneJS_math_addVec3(SceneJS_math_addVec3(
                            SceneJS_math_mulVec3Scalar(na, barycentric[0], tempVec3),
                            SceneJS_math_mulVec3Scalar(nb, barycentric[1], tempVec3b), tempVec3c),
                        SceneJS_math_mulVec3Scalar(nc, barycentric[2], tempVec3d), tempVec3e);
                }

                // Get interpolated UV coordinates

                var uvs = geometry.arrays.uv;

                if (uvs) {

                    uva[0] = uvs[(ia * 2)];
                    uva[1] = uvs[(ia * 2) + 1];

                    uvb[0] = uvs[(ib * 2)];
                    uvb[1] = uvs[(ib * 2) + 1];

                    uvc[0] = uvs[(ic * 2)];
                    uvc[1] = uvs[(ic * 2) + 1];

                    hit.uv = SceneJS_math_addVec3(
                        SceneJS_math_addVec3(
                            SceneJS_math_mulVec2Scalar(uva, barycentric[0], tempVec3f),
                            SceneJS_math_mulVec2Scalar(uvb, barycentric[1], tempVec3g), tempVec3h),
                        SceneJS_math_mulVec2Scalar(uvc, barycentric[2], tempVec3i), tempVec3j);
                }
            }
        }

        pickBuf.unbind();

        return hit;
    };

    SceneJS_Display.prototype._lerpTargets = function (times,
                                                       targets,
                                                       arrayName,
                                                       ia, ib, ic,
                                                       time,
                                                       a, b, c) {

        // Trivial case in which we can just return the
        // positions at a target matching the given time

        for (var i = 0; i < times.length; i++) {
            if (times[i] === time) {

                var array = targets[i][arrayName];

                var ia3 = ia * 3;
                var ib3 = ib * 3;
                var ic3 = ic * 3;

                a[0] = array[ia3];
                a[1] = array[ia3 + 1];
                a[2] = array[ia3 + 2];

                b[0] = array[ib3];
                b[1] = array[ib3 + 1];
                b[2] = array[ib3 + 2];

                c[0] = array[ic3];
                c[1] = array[ic3 + 1];
                c[2] = array[ic3 + 2];

                return;
            }
        }

        // Find the indexes of the targets that enclose the given time

<<<<<<< HEAD
SceneJS_Display.prototype.readPixels = function (entries, size, opaqueOnly) {
=======
        var i2 = 0;
>>>>>>> 6e7ce589

        while (times[i2] < time) {
            i2++;
        }

        var i1 = i2 - 1;

        this._lerpTargetPair(
            time,
            times[i1],
            times[i2],
            targets[i1][arrayName],
            targets[i2][arrayName],
            ia, ib, ic,
            a, b, c
        );
    };

    var a1 = SceneJS_math_vec3();
    var b1 = SceneJS_math_vec3();
    var c1 = SceneJS_math_vec3();
    var a2 = SceneJS_math_vec3();
    var b2 = SceneJS_math_vec3();
    var c2 = SceneJS_math_vec3();

<<<<<<< HEAD
    this.render({
        force: true,
        opaqueOnly: opaqueOnly
    });
=======
    SceneJS_Display.prototype._lerpTargetPair = function (time, time1, time2, target1, target2, ia, ib, ic, a, b, c) {
>>>>>>> 6e7ce589

        var ia3 = ia * 3;
        var ib3 = ib * 3;
        var ic3 = ic * 3;

        a1[0] = target1[ia3];
        a1[1] = target1[ia3 + 1];
        a1[2] = target1[ia3 + 2];

        b1[0] = target1[ib3];
        b1[1] = target1[ib3 + 1];
        b1[2] = target1[ib3 + 2];

        c1[0] = target1[ic3];
        c1[1] = target1[ic3 + 1];
        c1[2] = target1[ic3 + 2];

        a2[0] = target2[ia3];
        a2[1] = target2[ia3 + 1];
        a2[2] = target2[ia3 + 2];

        b2[0] = target2[ib3];
        b2[1] = target2[ib3 + 1];
        b2[2] = target2[ib3 + 2];

        c2[0] = target2[ic3];
        c2[1] = target2[ic3 + 1];
        c2[2] = target2[ic3 + 2];

        SceneJS_math_lerpVec3(time, time1, time2, a1, a2, a);
        SceneJS_math_lerpVec3(time, time1, time2, b1, b2, b);
        SceneJS_math_lerpVec3(time, time1, time2, c1, c2, c);
    };

})();

/** Renders either the draw or pick list.
 *
 * @param {*} params
 * @param {Boolean} params.clear Set true to clear the color, depth and stencil buffers first
 * @param {*} params.object Object to render chunks of, for pickTriangle or pickRegion modes
 * @param {Boolean} params.pickObject Set true to render for object-picking, using per-object indexed color
 * @param {Boolean} params.pickTriangle Set true to render for triangle-picking, using per-triangle indexed color
 * @param {Boolean} params.pickRegion Set true to render for region-picking
 * @param {Boolean} params.transparent Set false to only render opaque objects
 * @private
 */
SceneJS_Display.prototype._doDrawList = function (params) {

    var gl = this._canvas.gl;

    // Reset frame context
    var frameCtx = this._frameCtx;

    frameCtx.renderTarget = null;
    frameCtx.targetIndex = 0;
    frameCtx.renderBuf = null;
    frameCtx.viewMat = null;
    frameCtx.modelMat = null;
    frameCtx.cameraMat = null;
    frameCtx.renderer = null;
    frameCtx.depthbufEnabled = null;
    frameCtx.clearDepth = null;
    frameCtx.depthFunc = gl.LESS;
    frameCtx.scissorTestEnabled = false;
    frameCtx.blendEnabled = false;
    frameCtx.backfaces = true;
    frameCtx.frontface = "ccw";
    frameCtx.picking = !!params.pickObject || !!params.pickTriangle || !!params.pickRegion;
    frameCtx.pickObject = !!params.pickObject;
    frameCtx.pickTriangle = !!params.pickTriangle;
    frameCtx.pickRegion = !!params.pickRegion;
    frameCtx.pickIndex = 0;
    frameCtx.textureUnit = 0;
    frameCtx.lineWidth = 1;
    frameCtx.transparent = false;
    frameCtx.ambientColor = this._ambientColor;
    frameCtx.aspect = this._canvas.canvas.width / this._canvas.canvas.height;

    // The extensions needs to be re-queried in case the context was lost and has been recreated.
    if (SceneJS.WEBGL_INFO.SUPPORTED_EXTENSIONS["OES_element_index_uint"]) {
        gl.getExtension("OES_element_index_uint");
    }

    var VAO = gl.getExtension("OES_vertex_array_object");
    frameCtx.VAO = (VAO) ? VAO : null;

    gl.viewport(0, 0, gl.drawingBufferWidth, gl.drawingBufferHeight);

    if (this.transparent || params.pick) {
        gl.clearColor(0, 0, 0, 0);
    } else {
        gl.clearColor(this._ambientColor[0], this._ambientColor[1], this._ambientColor[2], 1.0);
    }

    if (params.clear) {
        gl.clear(gl.COLOR_BUFFER_BIT | gl.DEPTH_BUFFER_BIT | gl.STENCIL_BUFFER_BIT);
    }

    gl.frontFace(gl.CCW);
    gl.disable(gl.CULL_FACE);
    gl.disable(gl.BLEND);

    if (params.pickObject) {

        // Pick object
        // Render whole draw list

        for (var i = 0, len = this._pickDrawListLen; i < len; i++) {
            this._pickDrawList[i].pick(frameCtx);
        }

    } else if (params.pickRegion || params.pickTriangle) {

        // Pick region or triangle

        if (params.object) {

            // Object was picked
            // Render just the chunks of the target object

            var chunks = params.object.chunks;
            var chunk;

            for (var i = 0, len = chunks.length; i < len; i++) {
                chunk = chunks[i];
                if (chunk && chunk.pick) {
                    chunk.pick(frameCtx);
                }
            }

        } else {

            // No object was picked
            // Render whole draw list

            if (params.pickRegion) {

                for (var i = 0, len = this._pickDrawListLen; i < len; i++) {
                    this._pickDrawList[i].pick(frameCtx);
                }
            }
        }

    } else {

        // Render scene
        // Render whole draw list

        // Option to only render opaque objects
        var len = (params.opaqueOnly && this._drawListTransparentIndex >= 0 ? this._drawListTransparentIndex : this._drawListLen);

        // Render for draw
        for (var i = 0; i < len; i++) {      // Push opaque rendering chunks
            this._drawList[i].draw(frameCtx);
        }
    }

    gl.flush();

    if (frameCtx.renderBuf) {
        frameCtx.renderBuf.unbind();
    }

    if (frameCtx.VAO) {
        frameCtx.VAO.bindVertexArrayOES(null);
        for (var i = 0; i < 10; i++) {
            gl.disableVertexAttribArray(i);
        }
    }
//
//    var numTextureUnits = gl.getParameter(gl.MAX_TEXTURE_IMAGE_UNITS);
//    for (var ii = 0; ii < numTextureUnits; ++ii) {
//        gl.activeTexture(gl.TEXTURE0 + ii);
//        gl.bindTexture(gl.TEXTURE_CUBE_MAP, null);
//        gl.bindTexture(gl.TEXTURE_2D, null);
//    }
};

SceneJS_Display.prototype.readPixels = function (entries, size) {

    if (!this._readPixelBuf) {
        this._readPixelBuf = new SceneJS._webgl.RenderBuffer({canvas: this._canvas});
    }

    this._readPixelBuf.bind();

    this._readPixelBuf.clear();

    this.render({force: true});

    var entry;
    var color;

    for (var i = 0; i < size; i++) {

        entry = entries[i] || (entries[i] = {});

        color = this._readPixelBuf.read(entry.x, entry.y);

        entry.r = color[0];
        entry.g = color[1];
        entry.b = color[2];
        entry.a = color[3];
    }

    this._readPixelBuf.unbind();
};

/**
 * Unpacks a color-encoded depth
 * @param {Array(Number)} depthZ Depth encoded as an RGBA color value
 * @returns {Number}
 * @private
 */
SceneJS_Display.prototype._unpackDepth = function (depthZ) {
    var vec = [depthZ[0] / 256.0, depthZ[1] / 256.0, depthZ[2] / 256.0, depthZ[3] / 256.0];
    var bitShift = [1.0 / (256.0 * 256.0 * 256.0), 1.0 / (256.0 * 256.0), 1.0 / 256.0, 1.0];
    return SceneJS_math_dotVector4(vec, bitShift);
};


SceneJS_Display.prototype.destroy = function () {
    this._programFactory.destroy();
};<|MERGE_RESOLUTION|>--- conflicted
+++ resolved
@@ -1317,11 +1317,7 @@
 
         // Find the indexes of the targets that enclose the given time
 
-<<<<<<< HEAD
-SceneJS_Display.prototype.readPixels = function (entries, size, opaqueOnly) {
-=======
         var i2 = 0;
->>>>>>> 6e7ce589
 
         while (times[i2] < time) {
             i2++;
@@ -1347,14 +1343,7 @@
     var b2 = SceneJS_math_vec3();
     var c2 = SceneJS_math_vec3();
 
-<<<<<<< HEAD
-    this.render({
-        force: true,
-        opaqueOnly: opaqueOnly
-    });
-=======
     SceneJS_Display.prototype._lerpTargetPair = function (time, time1, time2, target1, target2, ia, ib, ic, a, b, c) {
->>>>>>> 6e7ce589
 
         var ia3 = ia * 3;
         var ib3 = ib * 3;
